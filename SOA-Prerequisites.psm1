#Requires -Version 5.1
#Requires -Modules @{ModuleName="PowerShellGet"; ModuleVersion="2.2.4"}

<#

    .SYNOPSIS
        Prerequisite validation/installation module for Office 365: Security Optimization Assessment

    .DESCRIPTION
        Contains installation cmdlet which must be run in advance of a Microsoft
        proactive offering of the Office 365 Security Optimization Assessment

        The output of the script (JSON file) should be sent to the engineer who will be performing
        the assessment.

        ############################################################################
        # This sample script is not supported under any Microsoft standard support program or service. 
        # This sample script is provided AS IS without warranty of any kind. 
        # Microsoft further disclaims all implied warranties including, without limitation, any implied 
        # warranties of merchantability or of fitness for a particular purpose. The entire risk arising 
        # out of the use or performance of the sample script and documentation remains with you. In no
        # event shall Microsoft, its authors, or anyone else involved in the creation, production, or 
        # delivery of the scripts be liable for any damages whatsoever (including, without limitation, 
        # damages for loss of business profits, business interruption, loss of business information, 
        # or other pecuniary loss) arising out of the use of or inability to use the sample script or
        # documentation, even if Microsoft has been advised of the possibility of such damages.
        ############################################################################

#>

Function Get-IsAdministrator {
    <#
        Determine if the script is running in the context of an administrator or not
    #>

    $currentPrincipal = New-Object Security.Principal.WindowsPrincipal([Security.Principal.WindowsIdentity]::GetCurrent())
    Return $currentPrincipal.IsInRole([Security.Principal.WindowsBuiltInRole]::Administrator)
}

Function Exit-Script {
    Stop-Transcript
    
}

Function Get-PowerShellCount
{
    <#
        Returns count of PowerShell windows opened
    #>

    $Processes = Get-Process -Name PowerShell
    Return $Processes.Count
}

Function Write-Important {
    <#
    
        Writes IMPORTANT to screen - used at various points during execution
    
    #>
    Write-Host ""
    Write-Host "#############################################" -ForegroundColor Yellow
    Write-Host "#                 IMPORTANT                 #" -ForegroundColor Yellow
    Write-Host "#############################################" -ForegroundColor Yellow
    Write-Host ""
}

function New-TemporaryDirectory {
    <#
        Create a new temporary path for storing files
    #>
    $parent = [System.IO.Path]::GetTempPath()
    [string] $name = [System.Guid]::NewGuid()
    $r = New-Item -ItemType Directory -Path (Join-Path $parent $name)
    Return $r.FullName
}

function Get-SOADirectory
{
    <#
        Gets or creates the SOA directory in AppData
    #>

    $Directory = "$($env:LOCALAPPDATA)\Microsoft\SOA"

    If(Test-Path $Directory) 
    {
        Return $Directory
    }
    else 
    {
        mkdir $Directory | out-null
        Return $Directory
    }

}

function Get-SPOTenantName
{
    <#
    
        Used to determine what the SharePoint Tenant Name is during connection tests
    
    #>
    
    $domain = ((Get-AzureADDomain | Where-Object {$_.IsInitial -eq $True}).Name)
    return ($domain -Split ".onmicrosoft.com")[0]

}

function Get-SharePointAdminUrl
{
    <#
    
        Used to determine what the SharePoint Admin URL is during connection tests
    
    #>
    Param (
        [string]$O365EnvironmentName
    )

    # Custom domain provided for connecting to SPO admin endpoint
    if ($SPOAdminDomain) {
        $url = "https://" + $SPOAdminDomain
    }
    else {
        $tenantName = Get-SPOTenantName
        
        switch ($O365EnvironmentName) {
            "Commercial"   {$url = "https://" + $tenantName + "-admin.sharepoint.com";break}
            "USGovGCC"     {$url = "https://" + $tenantName + "-admin.sharepoint.com";break}
            "USGovGCCHigh" {$url = "https://" + $tenantName + "-admin.sharepoint.us";break}
            "USGovDoD"     {$url = "https://" + $tenantName + "-admin.dps.mil";break}
            "Germany"      {$url = "https://" + $tenantName + "-admin.sharepoint.de";break}
            "China"        {$url = "https://" + $tenantName + "-admin.sharepoint.cn"}
        }
    }
    return $url
}

Function Reset-SOAAppSecret {
    <#
    
        This function creates a new secret for the application when the app object is created from Get-AzureADApplication
    
    #>
    Param (
        $App,
        $Task
    )

    # Provision a short lived credential +48 hrs.
    $clientsecret = New-AzureADApplicationPasswordCredential -ObjectId $App.ObjectId -EndDate (Get-Date).AddDays(2) -CustomKeyIdentifier "$Task on $(Get-Date -Format "dd-MMM-yyyy")"

    Return $clientsecret.Value
}
Function Reset-SOAAppSecretv2 {
    <#
    
        This function creates a new secret for the application when the app object is created from Get-MgApplication
    
    #>
    Param (
        $App,
        $Task
    )

    # Provision a short lived credential +48 hrs.
    $clientsecret = New-AzureADApplicationPasswordCredential -ObjectId $App.Id -EndDate (Get-Date).AddDays(2) -CustomKeyIdentifier "$Task on $(Get-Date -Format "dd-MMM-yyyy")"

    Return $clientsecret.Value
}

function Remove-SOAAppSecret {
    # Removes any client secrets associated with the application when the application object is created by Get-AzureADApplication
    param ($app)

    $secrets = Get-AzureADApplicationPasswordCredential -ObjectId $app.ObjectId
    foreach ($secret in $secrets) {
        # Suppress errors in case a secret no longer exists
        try {
            Remove-AzureADApplicationPasswordCredential -ObjectId $app.ObjectId -KeyId $secret.KeyId
        }
        catch {}
    }
}

function Remove-SOAAppSecretv2 {
    # Removes any client secrets associated with the application when the application object is created by Get-MgApplication
    param ($app)

    $secrets = Get-AzureADApplicationPasswordCredential -ObjectId $app.Id
    foreach ($secret in $secrets) {
        # Suppress errors in case a secret no longer exists
        try {
            Remove-AzureADApplicationPasswordCredential -ObjectId $app.Id -KeyId $secret.KeyId
        }
        catch {}
    }
}

Function Import-MSAL {
    <#
    
        Finds a suitable MSAL library from Exchange Online and uses that
        This prevents us having to ship the .dll's ourself.

    #>

    # Add support for the .Net Core version of the library. Variable doesn't exist in PowerShell v4 and below, 
    # so if it doesn't exist it is assumed that 'Desktop' edition is used
    If ($PSEdition -eq 'Core'){
        $Folder = "netCore"
    } Else {
        $Folder = "NetFramework"
    }

    $ExoModule = Get-Module -Name "ExchangeOnlineManagement" -ListAvailable | Sort-Object Version -Descending | Select-Object -First 1
    $MSAL = Join-Path $ExoModule.ModuleBase "$($Folder)\Microsoft.Identity.Client.dll"

    # Load the MSAL library
    Write-Verbose "$(Get-Date) Loading module from $MSAL"
    Try {Add-Type -LiteralPath $MSAL | Out-Null} Catch {}
}

Function Get-MSALAccessToken {
    <#
    
        Fetch an Access Token using MSAL libraries
    
    #>
    Param(
        $TenantName,
        $ClientID,
        $Secret,
        $Resource,
        [string]$O365EnvironmentName
    )

    Import-MSAL

    switch ($O365EnvironmentName) {
        "Commercial"   {$Authority = "https://login.microsoftonline.com/$TenantName";break}
        "USGovGCC"     {$Authority = "https://login.microsoftonline.com/$TenantName";break}
        "USGovGCCHigh" {$Authority = "https://login.microsoftonline.us/$TenantName";break}
        "USGovDoD"     {$Authority = "https://login.microsoftonline.us/$TenantName";break}
        "Germany"      {$Authority = "https://login.microsoftonline.de/$TenantName";break}
        "China"        {$Authority = "https://login.partner.microsoftonline.cn/$TenantName";break}
    }

    Write-Verbose "$(Get-Date) Get-MSALAccessToken function called from the pre-reqs module - Tenant: $TenantName ClientID: $ClientID Resource: $Resource SecretLength: $($Secret.Length) O365EnvironmentName: $O365EnvironmentName"

    $ccApp = [Microsoft.Identity.Client.ConfidentialClientApplicationBuilder]::Create($ClientID).WithClientSecret($Secret).WithAuthority($Authority).WithLegacyCacheCompatibility($false).Build()

    $Scopes = New-Object System.Collections.Generic.List[string]
    $Scopes.Add("$($Resource)/.default")

    $RetryDelay = 15
    $TokenAttempt = 1
    Do {
        Try {
            Write-Verbose "Attempt #$($TokenAttempt) to get an Access Token using MSAL for $($Resource)"
            $TokenAttempt++
            $token = $ccApp.AcquireTokenForClient($Scopes).ExecuteAsync().GetAwaiter().GetResult()
        }
        Catch {
            Write-Verbose "$(Get-Date) Failed to get a token using MSAL. Sleeping for $($RetryDelay) seconds and then trying again"
            Start-Sleep $RetryDelay
        }
    }
    While (!$token -And $TokenAttempt -lt 12)

    If ($token){Write-Verbose "$(Get-Date) Successfully got a token using MSAL for $($Resource)"}

    return $token
}

Function Get-AzureADConnected {
    <#
    
        Determine if AzureAD is connected

    #>
    Try {
        Get-AzureADTenantDetail -ErrorAction:SilentlyContinue | Out-Null
        Return $True
    } Catch {
        Return $False
    }
}

Function Invoke-GraphTest {
    <#
    
        Performs a test against Graph by pulling secure scores
    
    #>
    Param (
        $AzureADApp,
        $Secret,
        $TenantDomain,
        [string]$O365EnvironmentName
    )

    $Success = $False
    $RunError = $Null

    switch ($O365EnvironmentName) {
        "Commercial"   {$Resource = "https://graph.microsoft.com/";break}
        "USGovGCC"     {$Resource = "https://graph.microsoft.com/";break}
        "USGovGCCHigh" {$Resource = "https://graph.microsoft.us/";break}
        "USGovDoD"     {$Resource = "https://dod-graph.microsoft.us/";break}
        "Germany"      {$Resource = "https://graph.microsoft.de/";break}
        "China"        {$Resource = "https://microsoftgraph.chinacloudapi.cn/"}
    }

    switch ($O365EnvironmentName) {
        "Commercial"   {$Base = "https://graph.microsoft.com";break}
        "USGovGCC"     {$Base = "https://graph.microsoft.com";break}
        "USGovGCCHigh" {$Base = "https://graph.microsoft.us";break}
        "USGovDoD"     {$Base = "https://dod-graph.microsoft.us";break}
        "Germany"      {$Base = "https://graph.microsoft.de";break}
        "China"        {$Base = "https://microsoftgraph.chinacloudapi.cn"}
    }
    $Uri = "$Base/beta/security/secureScores?`$top=1"

    $Token = Get-MSALAccessToken -TenantName $tenantdomain -ClientID $AzureADApp.AppId -Secret $Secret -Resource $Resource -O365EnvironmentName $O365EnvironmentName
    $headerParams = @{'Authorization'="$($Token.TokenType) $($Token.AccessToken)"}

    $Result = (Invoke-WebRequest -UseBasicParsing -Headers $headerParams -Uri $Uri -ErrorAction:SilentlyContinue -ErrorVariable:RunError)

    If($Result.StatusCode -eq 200) {
        $Success = $True
    } Else {
        $Success = $False
    }

    Return New-Object -TypeName PSObject -Property @{
        Check="AAD App Graph Test"
        Pass=$Success
        Debug=$RunError
    }

}

Function Set-AzureADAppPermission {
    <#
    
        Sets the required permissions on the application
    
    #>
    Param(
        $App,
        $PerformConsent=$False,
        [string]$O365EnvironmentName
    )

    Write-Host "$(Get-Date) Setting Azure AD App Permissions for Application"
    Write-Verbose "$(Get-Date) Set-AzureADAppPermissions App: $($App.Id) Cloud: $O365EnvironmentName"

    $RequiredResources = @()
    $PermissionSet = $False
    $ConsentPerformed = $False

    $Roles = Get-RequiredAppPermissions -O365EnvironmentName $O365EnvironmentName

    <#
    
        The following creates a Required Resources array. The array consists of RequiredResourceAccess objects.
        There is one RequiredResourceAccess object for every resource; for instance, Graph is a resource.
        In the RequiredResourceAccess object is an array of scopes that are required for that resource.
    
    #>
    
    foreach($ResourceRolesGrouping in ($Roles | Group-Object Resource)) {

        # Define the resource
        $Resource = New-Object -TypeName Microsoft.Graph.PowerShell.Models.MicrosoftGraphRequiredResourceAccess
        $Resource.ResourceAppId = $ResourceRolesGrouping.Name

        # Add the permissions
        ForEach($Role in $($ResourceRolesGrouping.Group)) {
            Write-Verbose "$(Get-Date) Set-AzureADAppPermissions Add $($Role.Type) $($Role.Name) ($($Role.ID)) in $O365EnvironmentName cloud"
            $Perm = New-Object -TypeName Microsoft.Graph.PowerShell.Models.MicrosoftGraphResourceAccess
            $Perm.Id = $Role.ID
            $Perm.Type = $Role.Type
            $Resource.ResourceAccess += $Perm
        }

        # Add to the list of required access
        $RequiredResources += $Resource

    }
    
    try {
        Update-MgApplication -ApplicationId $App.Id -RequiredResourceAccess $RequiredResources
        $PermissionSet = $True
    }
    catch {
        $PermissionSet = $False
    }

    if ($PermissionSet -eq $True) {
        Write-Host "$(Get-Date) Verifying new permissions applied (this may take up to 5 minutes)..."
        If($(Invoke-AppPermissionCheck -App $App -NewPermission) -eq $False)
        {    
            $PermissionSet = $False
        }
    }

    if ($PerformConsent -eq $True) {
        If((Invoke-Consent -App $App -O365EnvironmentName $O365EnvironmentName) -eq $True) {
            $ConsentPerformed = $True
        }
    }

    If($PermissionSet -eq $True -and $PerformConsent -eq $True -and $ConsentPerformed -eq $True) 
    {
        Return $True
    } 
    ElseIf ($PermissionSet -eq $True -and $PerformConsent -eq $False) 
    {
        Return $True
    } 
    Else
    {
        Return $False
    }

}

Function Invoke-AppPermissionCheck 
{
    <#
        Check the permissions are set correctly on the Azure AD application
    #>
    Param(
        $App,
        [Switch]$NewPermission
    )

    $Provisioned = $True
    
    $Roles = Get-RequiredAppPermissions -O365EnvironmentName $O365EnvironmentName

    # In the event of a NewPermission, $MaxTime should be longer to prevent race conditions
    If($NewPermission)
    {
        $MaxTime = 300
    }
    else
    {
        $MaxTime = 20
    }

    # SleepTime is how long we sleep between checking the permissions
    $SleepTime = 10
    $Counter = 0

    Write-Verbose "$(Get-Date) Invoke-AppPermissionCheck App ID $($App.AppId) Role Count $($Roles.Count)"

    While($Counter -lt $MaxTime)
    {

        # Refresh roles from AAD
        # Set App ID based on property being from Get-MgApplication or Get-AzureADApplication
        if ($App.ObjectId) {$appId = $App.ObjectId} else {$appId = $App.Id}
        #$App = Get-MgApplication -ApplicationId $appId
        $App = Get-AzureADApplication -ObjectId $appId

        $Missing = @()

        # Go through each role this app should have, and check if this is in the RequiredResources field for the app
        ForEach($Role in $Roles) {

            $RequiredResources = @(($app.RequiredResourceAccess | Where-Object {$_.ResourceAppId -eq $Role.Resource}).ResourceAccess).Id

            If($RequiredResources -notcontains $Role.ID) {
                # Role is missing
                $Provisioned = $False
                $Missing += $Role.Name
            }
        }

        If($Provisioned -eq $True)
        {
            Write-Verbose "$(Get-Date) Invoke-AppPermissionCheck App ID $appId Role Count $($Roles.Count) OK"
            Break
        } 
        Else 
        {
            Start-Sleep $SleepTime
            $Counter += $SleepTime
            Write-Verbose "$(Get-Date) Invoke-AppPermissionCheck loop - waiting for permissions on Azure AD Application - Counter $Counter maxTime $MaxTime Missing $($Missing -join ' ')"
        }

    }

    Return $Provisioned

}

function ConvertFrom-JWT {
    param ($token)
    # Perform decode from JWT
    $tokenPayload = $token.accesstoken.Split(".")[1].Replace('-', '+').Replace('_', '/')
    while ($tokenPayload.Length % 4) { $tokenPayload += "=" }
    $tokenByteArray = [System.Convert]::FromBase64String($tokenPayload)
    $tokenArray = [System.Text.Encoding]::ASCII.GetString($tokenByteArray)
    Write-Verbose "$(Get-Date) Invoke-AppTokenRolesCheck Token JWT $($tokenArray)"
    return ($tokenArray | ConvertFrom-Json)
}

Function Invoke-AppTokenRolesCheck {
    <#
    
        This function checks for the presence of the right roles in the token
        Consent may not have been completed without the right roles

    #>
    Param (
        $App,
        $Secret,
        $TenantDomain,
        [string]$O365EnvironmentName
    )

    switch ($O365EnvironmentName) {
        "Commercial"   {$GraphResource = "https://graph.microsoft.com/";break}
        "USGovGCC"     {$GraphResource = "https://graph.microsoft.com/";break}
        "USGovGCCHigh" {$GraphResource = "https://graph.microsoft.us/";break}
        "USGovDoD"     {$GraphResource = "https://dod-graph.microsoft.us/";break}
        "Germany"      {$GraphResource = "https://graph.microsoft.de/";break}
        "China"        {$GraphResource = "https://microsoftgraph.chinacloudapi.cn/"}
    }

    $Roles = Get-RequiredAppPermissions -O365EnvironmentName $O365EnvironmentName

    # For race conditions, we will wait $MaxTime seconds and Sleep interval of $SleepTime
    $MaxTime = 300
    $SleepTime = 10
    $Counter = 0
    
    # Check Graph endpoint
    While($Counter -lt $MaxTime)
    {
        $MissingRoles = @()
        Write-Verbose "$(Get-Date) Invoke-AppTokenRolesCheck Begin for Graph endpoint"
        # Obtain the token
        $Token = Get-MSALAccessToken -TenantName $tenantdomain -ClientID $App.AppId -Secret $Secret -Resource $GraphResource -O365EnvironmentName $O365EnvironmentName

        If($Null -ne $Token)
        {
            # Perform decode from JWT
            $tokobj = ConvertFrom-JWT -token $Token

            # Check the roles are in the token, only check Graph at this stage.
            ForEach($Role in ($Roles | Where-Object {$_.Resource -eq "00000003-0000-0000-c000-000000000000"})) {
                If($tokobj.Roles -notcontains $Role.Name) {
                    Write-Verbose "$(Get-Date) Invoke-AppTokenRolesCheck missing $($Role.Name)"
                    $MissingRoles += $Role
                }
            }
        }
        If($MissingRoles.Count -eq 0 -and $Null -ne $Token)
        {
            $GraphResult = $True
        }
        Else 
        {
            $GraphResult = $False
        }
    
        If($GraphResult -eq $True)
        {
            Break
        } 
        Else 
        {
            Start-Sleep $SleepTime
            $Counter += $SleepTime
            Write-Verbose "$(Get-Date) Invoke-AppTokenRolesCheck loop - Counter $Counter maxTime $MaxTime"
        }
    }

    if ($GraphResult) {
        $return = $true
    }
    else {$return = $false}
    
    return $return
}

Function Invoke-AppTokenRolesCheckV2 {
    <#
    
        This function checks for the presence of the right scopes on the
        Graph connection using the Get-MgContext SDK cmdlet.
        Consent may not have been completed without the right roles

    #>
    Param (
        [string]$O365EnvironmentName
    )

    $Roles = Get-RequiredAppPermissions -O365EnvironmentName $O365EnvironmentName

    $ActiveScopes = (Get-MgContext).Scopes
    $MissingRoles = @()

    ForEach($Role in ($Roles | Where-Object {$_.Resource -eq "00000003-0000-0000-c000-000000000000"})) {
        If($ActiveScopes -notcontains $Role.Name) {
            Write-Verbose "$(Get-Date) Invoke-AppTokenRolesCheckV2 missing $($Role.Name)"
            $MissingRoles += $Role
        }
    }

    If($MissingRoles.Count -eq 0) {
        $return = $true
    } Else {
        $return = $false
    }
  
    return $return
}

Function Invoke-Consent {
    <#
    
        Perform consent for application
    
    #>
    Param (
        $App,
        [string]$O365EnvironmentName
    )

    switch ($O365EnvironmentName) {
        "Commercial"   {$AuthLocBase = "https://login.microsoftonline.com";break}
        "USGovGCC"     {$AuthLocBase = "https://login.microsoftonline.com";break}
        "USGovGCCHigh" {$AuthLocBase = "https://login.microsoftonline.us";break}
        "USGovDoD"     {$AuthLocBase = "https://login.microsoftonline.us";break}
        "Germany"      {$AuthLocBase = "https://login.microsoftonline.de";break}
        "China"        {$AuthLocBase = "https://login.partner.microsoftonline.cn"}
    }
    # Need to use the Application ID, not Object ID
    $Location = "$AuthLocBase/common/adminconsent?client_id=$($App.AppId)&state=12345&redirect_uri=https://soaconsentreturn.azurewebsites.net"
    
    Write-Important
    Write-Host "In 10 seconds, a page in the default browser will load and ask you to grant consent to Security Optimization Assessment."
    write-Host "You must sign in with an account that has Global Administrator or Privileged Role Administrator role."
    Write-Host "After granting consent, a green OK message will appear; you can then close the browser page."
    Write-Host ""
    Write-Host "For more information about this consent, go to https://github.com/o365soa/soa."
    Write-Host ""
    Write-Host "If you use single sign-in (SSO) and you are not signed in with an account that has permission to grant consent,"
    Write-Host "you will need to copy the link and paste it in an private browser session."
    Write-Host ""
    Write-Host $Location
    Write-Host ""
    Write-Host "(If the browser window does not open in 10 seconds, copy it and paste it in a browser tab.)"
    Write-Host ""
    Start-Sleep 10
    Start-Process $Location

    While($(Read-Host -Prompt "Type 'yes' when you have completed consent") -ne "yes") {}

    Return $True
}

Function Install-AzureADApp {
    <#

        Installs the Azure AD Application used for accessing Graph and Security APIs
    
    #>
    Param(
        [string]$O365EnvironmentName
    )

    # Create the Azure AD Application
    Write-Verbose "$(Get-Date) Install-AzureADPApp Installing App"
    #$AzureADApp = New-AzureADApplication -DisplayName "Office 365 Security Optimization Assessment"  -ReplyUrls @("https://security.optimization.assessment.local","https://soaconsentreturn.azurewebsites.net")
    $AzureADApp = New-MgApplication -DisplayName "Office 365 Security Optimization Assessment" `
        -Web @{'RedirectUris'=@("https://security.optimization.assessment.local","https://soaconsentreturn.azurewebsites.net")} `
        -PublicClient @{'RedirectUris'='https://login.microsoftonline.com/common/oauth2/nativeclient'} `
        -SignInAudience AzureADMyOrg

    # Set up the correct permissions
    Set-AzureADAppPermission -App $AzureADApp -PerformConsent:$True -O365EnvironmentName $O365EnvironmentName

    # Return the newly created application
    Return (Get-MgApplication -ApplicationId $AzureADApp.Id)
    
}

Function Get-ModuleStatus {
    <#
    
        Determines the status of the module specified by ModuleName
    
    #>
    Param (
        [String]$ModuleName,
        [Switch]$ConflictModule
    )

    Write-Host "$(Get-Date) Checking module $($ModuleName)"

    # Set variables used
    $MultipleFound = $False
    $Installed = $False

    $InstalledModule = @(Get-Module -Name $ModuleName -ListAvailable)

    ForEach($M in $InstalledModule)
    {
        Write-Verbose "$(Get-Date) Get-ModuleStatus $ModuleName Version $($M.Version.ToString()) Path $($M.Path)"
    }

    $modulePaths = @()
    foreach ($m in ($InstalledModule | Sort-Object Version -Desc)) {
        $modulePaths += $m.Path.Substring(0,$m.Path.LastIndexOf('\'))
    }

    If($InstalledModule.Count -gt 1) {
        # More than one module, flag this
        $MultipleFound = $True
        $Installed = $True

        # Use the latest for comparisons
        $InstalledModule = ($InstalledModule | Sort-Object Version -Desc)[0]
    } ElseIf($InstalledModule.Count -eq 1) {
        # Only one installed
        $Installed = $True
    }

    # Check version in PS Gallery
    $PSGalleryModule = @(Find-Module $ModuleName -ErrorAction:SilentlyContinue)

    If($PSGalleryModule.Count -eq 1) {
        [version]$GalleryVersion = $PSGalleryModule.Version
        If($GalleryVersion -gt $InstalledModule.Version) {
            $NewerAvailable = $true
        } Else {
            $NewerAvailable = $false
        }
    }

    Write-Verbose "$(Get-Date) Get-ModuleStatus $ModuleName Verdict Installed $($Installed) InstalledV $($InstalledModule.Version) GalleryV $($GalleryVersion) Multiple $($Multiple) NewerAvailable $($NewerAvailable)"

    Return New-Object -TypeName PSObject -Property @{
        Module=$ModuleName
        InstalledVersion=$InstalledModule.Version
        GalleryVersion=$GalleryVersion
        Installed=$Installed
        Conflict=$(If($Installed -and $ConflictModule) { $True } Else { $False })
        Multiple=$MultipleFound
        Path=$modulePaths
        NewerAvailable=$NewerAvailable
    }
  
}

Function Uninstall-OldModules {
    <#
    
        Removes old versions of a module

    #>
    Param(
        $Module
    )

    $Modules = (Get-Module $Module -ListAvailable | Sort-Object Version -Descending)
    $Latest = $Modules[0]

    If($Modules.Count -gt 1) {
        ForEach($Module in $Modules) {
            If($Module.Version -ne $Latest.Version) {
                # Not the latest version, remove it.
                Write-Host "$(Get-Date) Uninstalling $($Module.Name) Version $($Module.Version)"
                Try {
                    Uninstall-Module $Module.Name -RequiredVersion $($Module.Version) -ErrorAction:Stop
                } Catch {
                    # Some code needs to be placed here to catch possible error.
                }
                
            }
        }
    }
}

Function Remove-FromPSModulePath {
    <#
    
        Remove from PSModulePath

        This module removes paths from the PSModulePath. It can be used to 'uninstall' the manual installation
        of the SharePoint module, for instance.

    #>
    Param(
        $Folder
    )

    $PathArray = (Get-ChildItem Env:PSModulePath).Value.Split(";")

    If($PathArray -Contains $Folder) {
        Write-Host "$(Get-Date) Removing $Folder from PSModulePath"
        $NewPathArray = $PathArray | Where-Object {$_ -ne $Folder}
        Set-Item Env:PSModulePath -Value ($NewPathArray -Join ";")
        Return $True
    } Else {
        Write-Error "Attempted to remove $Folder from PSModulePath, however, there is no entry. PSModulePath is $((Get-ChildItem Env:PSModulePath).Value)"
        Return $False
    }

}

Function Get-PSModulePath {
    <#
    
    Gets PSModulePath using a like condition.
    This is used for determining if a module is manually installed, and can be used for removing that manual installation.

    #>
    Param (
        $LikeCondition
    )

    $PathArray = (Get-ChildItem Env:PSModulePath).Value.Split(";")
    $Return = @($PathArray | Where-Object {$_ -like $LikeCondition})

    Return $Return

}

function Get-LicenseStatus {
    param ($LicenseType)
    if ($LicenseType -eq 'ATPP2') {
        # SKUs that start with strings include Defender P2 to be able to use the Defender API
        $targetSkus = @('ENTERPRISEPREMIUM','SPE_E5','SPE_F5','M365EDU_A5','IDENTITY_THREAT_PROTECTION','THREAT_INTELLIGENCE','M365_SECURITY_COMPLIANCE','Microsoft_365 G5_Security','M365_G5')
    }
    else {
        Write-Error -Message "$(Get-Date) Invalid license type specified"
        return $false
    }
    
    $subscribedSku = Get-AzureADSubscribedSku
    foreach ($tSku in $targetSkus) {
        foreach ($sku in $subscribedSku) {
            if ($sku.PrepaidUnits.Enabled -gt 0 -or $sku.PrepaidUnits.Warning -gt 0 -and $sku.SkuPartNumber -match $tSku) {
                Write-Verbose "$(Get-Date) Get-LicenseStatus $LicenseType`: True "
                return $true
            }
        }
    }
    Write-Verbose "$(Get-Date) Get-LicenseStatus $LicenseType`: False "
    return $false
}

Function Install-ModuleFromGallery {
    <#
    
        Updates module from PSGallery
    
    #>
    Param(
        $Module,
        [Switch]$Update
    )

    # Install the module from PSGallery specifying Force
    # AllowClobber allows Teams module to be installed when SfBO module is installed/loaded
    if (Get-IsAdministrator) {
        $Scope = "AllUsers"
    }
    else {
        $Scope = "CurrentUser"
    }

    Install-Module $Module -Force -Scope:$Scope -AllowClobber

    If($Update) {
        # Remove old versions of the module
        Uninstall-OldModules -Module $Module
    }
}

Function Install-ADDSModule {
    <#
    
        Installs the on-prem Active Directory module based on the detected OS version
    
    #>

    if (Get-IsAdministrator) {
        $ComputerInfo = Get-ComputerInfo

        If($ComputerInfo) {
            Write-Verbose "Computer type: $($ComputerInfo.WindowsInstallationType)"
            Write-Verbose "OS Build: $($ComputerInfo.OsBuildNumber)"
            If ($ComputerInfo.WindowsInstallationType -eq "Server") {
                Write-Verbose "Server OS detected, using 'Add-WindowsFeature'"
                Try {
                    Add-WindowsFeature -Name RSAT-AD-PowerShell -IncludeAllSubFeature | Out-Null
                } Catch {
                    Write-Error "$(Get-Date) Could not install ActiveDirectory module"
                }
            }
            ElseIf ($ComputerInfo.WindowsInstallationType -eq "Client" -And $ComputerInfo.OsBuildNumber -ge 17763) {
                Write-Verbose "Windows 10 version 1809 or later detected, using 'Add-WindowsCapability'"
                Try {
                    Add-WindowsCapability -Online -Name "Rsat.ActiveDirectory.DS-LDS.Tools~~~~0.0.1.0" | Out-Null
                } Catch {
                    Write-Error "$(Get-Date) Could not install ActiveDirectory module. Is -UseProxy needed? If configured for WSUS, you will need to deploy the module from there."
                }
            }
            ElseIf ($ComputerInfo.WindowsInstallationType -eq "Client") {
                Write-Verbose "Windows 10 version 1803 or earlier detected, using 'Enable-WindowsOptionalFeature'"
                Try {
                    Enable-WindowsOptionalFeature -Online -FeatureName RSATClient-Roles-AD-Powershell | Out-Null
                } Catch {
                    Write-Error "$(Get-Date) Could not install ActiveDirectory module. Is -UseProxy needed? If configured for WSUS, you will need to deploy the module from there or install from https://www.microsoft.com/en-us/download/details.aspx?id=45520."
                }
            }
            Else {
                Write-Error "Error detecting the OS type while installing Active Directory module."
            }
        }
    }
    else {
        Exit-Script
        throw "$(Get-Date) You must be running PowerShell as an administrator in order to install the Active Directory module."
    }
}

Function Invoke-ModuleFix {
    <#

        Attempts to fix modules if $Remediate flag is specified
    
    #>
    Param($Modules)

    $OutdatedModules = $Modules | Where-Object {$null -ne $_.InstalledVersion -and $_.NewerAvailable -eq $true -and $_.Conflict -ne $True}
    # Administrator needed to remove modules in other profiles
    if ($RemoveMultipleModuleVersions) {
        if (Get-IsAdministrator) {
        $DupeModules = $Modules | Where-Object {$_.Multiple -eq $True}
        }
        else {
            Exit-Script
            throw "Start PowerShell as an administrator to be able to uninstall multiple versions of modules."
            return $False
        } 
    }
    $MissingGalleryModules = $Modules | Where-Object {$null -eq $_.InstalledVersion -and $null -ne $_.GalleryVersion }
    $ConflictModules = $Modules | Where-Object {$_.Conflict -eq $True}
    $MissingNonGalleryModules = $Modules | Where-Object {$null -eq $_.InstalledVersion -and $null -eq $_.GalleryVersion}

    # Determine status of PSGallery repository
    $PSGallery = Get-PSRepository -Name "PSGallery"
    If($PSGallery) {
        If($PSGallery.InstallationPolicy -eq "Untrusted") {
            # Untrusted PSGallery, set to trust
            Write-Host "$(Get-Date) Trusting PSGallery for remediation activities"
            Try {
                Set-PSRepository -Name "PSGallery" -InstallationPolicy Trusted -ErrorAction Stop
            } Catch {
                Exit-Script
                throw "$(Get-Date) Unable to set PSGallery as trusted"
                
            }
        }
    } Else {
        Exit-Script
        throw "PSGallery is not present on this host, so modules cannot be installed."
        
    }

    # Conflict modules, need to be removed
    ForEach($ConflictModule in $ConflictModules) {
        Write-Host "$(Get-Date) Removing conflicting module $($ConflictModule.Module)"
        Uninstall-Module -Name $($ConflictModule.Module) -Force
    }

    # Out of date modules
    ForEach($OutdatedModule in $OutdatedModules) {
        Write-Host "$(Get-Date) Installing version $($OutdatedModule.GalleryVersion) of $($OutdatedModule.Module) (highest installed version is $($OutdatedModule.InstalledVersion))"
        if ($RemoveMultipleModuleVersions) {
            Install-ModuleFromGallery -Module $($OutdatedModule.Module) -Update
        }
        else {
            Install-ModuleFromGallery -Module $($OutdatedModule.Module)
        }
    }

    # Missing gallery modules
    ForEach($MissingGalleryModule in $MissingGalleryModules) {
        Write-Host "$(Get-Date) Installing $($MissingGalleryModule.Module)"
        Install-ModuleFromGallery -Module $($MissingGalleryModule.Module)          
    }

    # Dupe modules
    ForEach($DupeModule in $DupeModules) {
        Write-Host "$(Get-Date) Removing older versions of modules for $($DupeModule.Module)"
        Uninstall-OldModules -Module $($DupeModule.Module)
    }

    # Missing modules which are not available from gallery
    ForEach($MissingNonGalleryModule in $MissingNonGalleryModules) {
        Write-Host "$(Get-Date) Installing $($MissingNonGalleryModule.Module)"

        Switch ($MissingNonGalleryModule.Module) {
            "ActiveDirectory" {
                Write-Verbose "$(Get-Date) Installing on-premises Active Directory module"
                Install-ADDSModule
            }
        }
    }
}

Function Get-ManualModules
{
    <#
    
    Determines if there are any manual module installs as opposed to PowerShell Gallery installs
    
    #>
    Param(
        [Switch]$Remediate
    )

    $Return = @()

    $ModuleChecks = @("SharePoint Online Management Shell")

    ForEach($ModuleCheck in $ModuleChecks)
    {
        $RemediateSuccess = $False

        $Result = Get-PSModulePath -LikeCondition "*$($ModuleCheck)*"

        If($Remediate) 
        {
            ForEach ($r in $Result)
            {
                $RemediateSuccess = Remove-FromPSModulePath -Folder $r
            }
        }

        If($Result.Count -gt 0 -and $RemediateSuccess -eq $False) {
            $Return += $ModuleCheck
        }
    }

    Return $Return

}

Function Invoke-SOAModuleCheck {
    param (
        [string]$O365EnvironmentName
    )
    $RequiredModules = @()
    
    # Conflict modules are modules which their presence causes issues
    $ConflictModules = @()

    # Bypass checks
    If($Bypass -notcontains "AAD") { $RequiredModules += "AzureADPreview" }
    If($Bypass -notcontains "MSOL") { $RequiredModules += "MSOnline" }
    If($Bypass -notcontains "SPO") { $RequiredModules += "Microsoft.Online.SharePoint.PowerShell" }
    If($Bypass -notcontains "Teams") {$RequiredModules += "MicrosoftTeams"}
    If (($Bypass -notcontains "EXO" -or $Bypass -notcontains "SCC")) {$RequiredModules += "ExchangeOnlineManagement"}
    If ($Bypass -notcontains "PP") {
        if ($O365EnvironmentName -eq "Germany") {
            Write-Host "$(Get-Date) Skipping Power Apps module because Power Platform isn't supported in Germany cloud..."
        }
        else {
            $RequiredModules += "Microsoft.PowerApps.Administration.PowerShell"
        }
    }
    If($Bypass -notcontains "Graph") {
        $RequiredModules += "Microsoft.Graph.Authentication"
        $RequiredModules += "Microsoft.Graph.Applications"
    }
    If($Bypass -notcontains "ActiveDirectory") { $RequiredModules += "ActiveDirectory" }

    $ModuleCheckResult = @()

    ForEach($m in $RequiredModules) {
        $ModuleCheckResult += (Get-ModuleStatus -ModuleName $m)
    }

    ForEach($m in $ConflictModules) {
        $MInfo = (Get-ModuleStatus -ModuleName $m -ConflictModule)
        If($MInfo.Installed -eq $True) {
            $ModuleCheckResult += $MInfo
        }
    }

    Return $ModuleCheckResult
}

function Import-PSModule {
    param (
        $ModuleName,
        [switch]$Implicit
        )

    if ($Implicit -eq $false) {
        $highestVersion = (Get-Module -Name $ModuleName -ListAvailable | Sort-Object -Property Version -Descending | Select-Object -First 1).Version.ToString()
        # Multiple loaded versions are listed in reverse order of precedence
        $loadedModule = Get-Module -Name $ModuleName | Select-Object -Last 1
        if ($loadedModule -and $loadedModule.Version.ToString() -ne $highestVersion) {
            # Unload module if the highest version isn't loaded or not highest precedence
            Write-Verbose -Message "Version $($loadedModule.Version.ToString()) of $ModuleName is loaded, but the highest installed version is $highestVersion. The module will be unloaded and the highest version loaded."
            Remove-Module -Name $ModuleName
        }
        if ($ModuleName -eq 'Microsoft.PowerApps.Administration.PowerShell') {
            # Explicitly load its auth module using SilentlyContinue to suppress warnings due to Recover-* being an unapproved verb in the Auth module
            $PAPath = (Get-Module -Name $ModuleName -ListAvailable | Sort-Object Version -Descending | Select-Object -First 1).ModuleBase
            Import-Module (Join-Path -Path $PAPath "Microsoft.PowerApps.AuthModule.psm1") -WarningAction:SilentlyContinue -Force
        }
        elseif ($ModuleName -eq 'AzureADPreview') {
            if (Get-Module -Name AzureAD) {
                # Unload AAD module to ensure only cmdlets from the AAD Preview module are used
                Remove-Module AzureAD
            }
        }
        Import-Module -Name $ModuleName -RequiredVersion $highestVersion -ErrorVariable loadError -Force -WarningAction SilentlyContinue
        if ($loadError) {
            Write-Error -Message "Error loading module $ModuleName."
        }
    }
}
Function Test-Connections {
    Param(
        $RPSProxySetting,
        [string]$O365EnvironmentName
    )

    $Connections = @()

    Write-Host "$(Get-Date) Testing connections..."
    #$userUPN = Read-Host -Prompt "What is the UPN of the admin account that you will be signing in with for connection validation and with sufficient privileges to register the Azure AD application"

    <#
        
        AD PowerShell Version 1. Aka MSOL
        
    #>
    If($Bypass -notcontains "MSOL") {

        Import-PSModule -ModuleName MSOnline -Implicit $UseImplicitLoading
        # Reset vars
        $Connect = $False; $ConnectError = $Null; $Command = $False; $CommandError = $Null

        Write-Host "$(Get-Date) Connecting to Azure AD PowerShell 1..."
        switch ($O365EnvironmentName) {
            "Commercial"   {Connect-MsolService -ErrorAction:SilentlyContinue -ErrorVariable ConnectError;break}
            "USGovGCC"     {Connect-MsolService -ErrorAction:SilentlyContinue -ErrorVariable ConnectError;break}
            "USGovGCCHigh" {Connect-MsolService -AzureEnvironment USGovernment -ErrorAction:SilentlyContinue -ErrorVariable ConnectError;break}
            "USGovDoD"     {Connect-MsolService -AzureEnvironment USGovernment -ErrorAction:SilentlyContinue -ErrorVariable ConnectError;break}
            "Germany"      {Connect-MsolService -AzureEnvironment AzureGermanyCloud -ErrorAction:SilentlyContinue -ErrorVariable ConnectError;break}
            "China"        {Connect-MsolService -AzureEnvironment AzureChinaCloud -ErrorAction:SilentlyContinue -ErrorVariable ConnectError}
        }
        
        # If no error, try test command
        If($ConnectError) { $Connect = $False; $Command = $False} Else { 
            $Connect = $True 
            # Cmdlet that can be run by any user
            Get-MsolUser -MaxResults 1 -ErrorAction SilentlyContinue -ErrorVariable CommandError | Out-Null
            # Cmdlet that requires admin role
            #Get-MsolDomain -ErrorAction SilentlyContinue -ErrorVariable CommandError | Out-Null
            If($CommandError) { $Command = $False } Else { $Command = $True }
        }

        $Connections += New-Object -TypeName PSObject -Property @{
            Name="MSOL"
            Connected=$Connect
            ConnectErrors=$ConnectError
            TestCommand=$Command
            TestCommandErrors=$CommandError
        }
    }

    <#
    
        AD PowerShell Version 2.
    
    #>
    If($Bypass -notcontains "AAD") {
        Import-PSModule -ModuleName AzureADPreview -Implicit $UseImplicitLoading
        # Reset vars
        $Connect = $False; $ConnectError = $Null; $Command = $False; $CommandError = $Null

        Write-Host "$(Get-Date) Connecting to Azure AD PowerShell 2..."
        switch ($O365EnvironmentName) {
            "Commercial"   {Connect-AzureAD -ErrorAction:SilentlyContinue -ErrorVariable ConnectError | Out-Null;break}
            "USGovGCC"     {Connect-AzureAD -ErrorAction:SilentlyContinue -ErrorVariable ConnectError | Out-Null;break}
            "USGovGCCHigh" {Connect-AzureAD -ErrorAction:SilentlyContinue -ErrorVariable ConnectError -AzureEnvironmentName AzureUSGovernment | Out-Null;break}
            "USGovDoD"     {Connect-AzureAD -ErrorAction:SilentlyContinue -ErrorVariable ConnectError -AzureEnvironmentName AzureUSGovernment | Out-Null;break}
            "Germany"      {Connect-AzureAD -ErrorAction:SilentlyContinue -ErrorVariable ConnectError -AzureEnvironmentName AzureGermanyCloud | Out-Null;break}
            "China"        {Connect-AzureAD -ErrorAction:SilentlyContinue -ErrorVariable ConnectError -AzureEnvironmentName AzureChinaCloud | Out-Null}
        }

        # If no error, try test command
        If($ConnectError) { $Connect = $False; $Command = $False} Else { 
            $Connect = $True 
            # Cmdlet that can be run by any user
            Get-AzureADUser -Top 1 -ErrorAction SilentlyContinue -ErrorVariable CommandError | Out-Null
            # Cmdlet that requires admin role
            # Get-AzureADDomain -ErrorAction SilentlyContinue -ErrorVariable CommandError | Out-Null
            If($CommandError) { $Command = $False } Else { $Command = $True }
        }

        $Connections += New-Object -TypeName PSObject -Property @{
            Name="AADV2"
            Connected=$Connect
            ConnectErrors=$ConnectError
            TestCommand=$Command
            TestCommandErrors=$CommandError
        }
    }

    <#
    
        SCC
    
    #>
    if ($Bypass -notcontains 'SCC' -or $Bypass -notcontains 'EXO') {
        Import-PSModule -ModuleName ExchangeOnlineManagement -Implicit $UseImplicitLoading
    }

    If($Bypass -notcontains "SCC") {
        # Reset vars
        $Connect = $False; $ConnectError = $Null; $Command = $False; $CommandError = $Null

        Write-Host "$(Get-Date) Connecting to SCC..."
        Get-ConnectionInformation | Where-Object {$_.ConnectionUri -like "*protection.o*" -or $_.ConnectionUri -like "*protection.partner.o*"} | ForEach-Object {Disconnect-ExchangeOnline -ConnectionId $_.ConnectionId -Confirm:$false}
        switch ($O365EnvironmentName) {
            "Commercial"   {ExchangeOnlineManagement\Connect-IPPSSession -WarningAction:SilentlyContinue -ErrorVariable:ConnectErrors -PSSessionOption $RPSProxySetting | Out-Null;break}
            "USGovGCC"   {ExchangeOnlineManagement\Connect-IPPSSession -WarningAction:SilentlyContinue -ErrorVariable:ConnectErrors -PSSessionOption $RPSProxySetting | Out-Null;break}
            "USGovGCCHigh" {ExchangeOnlineManagement\Connect-IPPSSession -WarningAction:SilentlyContinue -ErrorVariable:ConnectErrors -PSSessionOption $RPSProxySetting -ConnectionUri https://ps.compliance.protection.office365.us/PowerShell-LiveID -AzureADAuthorizationEndPointUri https://login.microsoftonline.us/common | Out-Null;break}
            "USGovDoD"     {ExchangeOnlineManagement\Connect-IPPSSession -WarningAction:SilentlyContinue -ErrorVariable:ConnectErrors -PSSessionOption $RPSProxySetting -ConnectionUri https://l5.ps.compliance.protection.office365.us/PowerShell-LiveID -AzureADAuthorizationEndPointUri https://login.microsoftonline.us/common | Out-Null;break}
            "Germany"      {ExchangeOnlineManagement\Connect-IPPSSession -WarningAction:SilentlyContinue -ErrorVariable:ConnectErrors -PSSessionOption $RPSProxySetting -ConnectionUri https://ps.compliance.protection.outlook.de/PowerShell-LiveID -AzureADAuthorizationEndPointUri https://login.microsoftonline.de/common | Out-Null;break}
            "China"        {ExchangeOnlineManagement\Connect-IPPSSession -WarningAction:SilentlyContinue -ErrorVariable:ConnectErrors -PSSessionOption $RPSProxySetting -ConnectionUri https://ps.compliance.protection.partner.outlook.cn/PowerShell-LiveID -AzureADAuthorizationEndPointUri https://login.partner.microsoftonline.cn/common | Out-Null}
        }

        If((Get-ConnectionInformation | Where-Object {$_.ConnectionUri -like "*protection.o*" -or $_.ConnectionUri -like "*protection.partner.o*"}).State -eq "Connected") { $Connect = $True } Else { $Connect = $False }

        # Has test command been imported. Not actually running it
        # Cmdlet available to any user
        if (Get-Command Get-Recipient) {
        # Cmdlet available to admins
        #If(Get-Command "Get-ProtectionAlert") {
            $Command = $True
        } Else {
            $Command = $False
        }

        $Connections += New-Object -TypeName PSObject -Property @{
            Name="SCC"
            Connected=$Connect
            ConnectErrors=$ConnectError
            TestCommand=$Command
            TestCommandErrors=$CommandError
        }
    }

    <#
    
        Exchange
    
    #>
    If($Bypass -notcontains "EXO") {
        # Reset vars
        $Connect = $False; $ConnectError = $Null; $Command = $False; $CommandError = $Null

        Write-Host "$(Get-Date) Connecting to Exchange..."
        switch ($O365EnvironmentName) {
            "Commercial"   {Connect-ExchangeOnline -ShowBanner:$false -WarningAction:SilentlyContinue -ErrorVariable:ConnectErrors -PSSessionOption $RPSProxySetting | Out-Null;break}
            "USGovGCC"     {Connect-ExchangeOnline -ShowBanner:$false -WarningAction:SilentlyContinue -ErrorVariable:ConnectErrors -PSSessionOption $RPSProxySetting | Out-Null;break}
            "USGovGCCHigh" {Connect-ExchangeOnline -ExchangeEnvironmentName O365USGovGCCHigh -ShowBanner:$false -WarningAction:SilentlyContinue -ErrorVariable:ConnectErrors -PSSessionOption $RPSProxySetting | Out-Null;break}
            "USGovDoD"     {Connect-ExchangeOnline -ExchangeEnvironmentName O365USGovDoD -ShowBanner:$false -WarningAction:SilentlyContinue -ErrorVariable:ConnectErrors -PSSessionOption $RPSProxySetting | Out-Null;break}
            "Germany"      {Connect-ExchangeOnline -ExchangeEnvironmentName O365GermanyCloud -ShowBanner:$false -WarningAction:SilentlyContinue -ErrorVariable:ConnectErrors -PSSessionOption $RPSProxySetting | Out-Null;break}
            "China"        {Connect-ExchangeOnline -ExchangeEnvironmentName O365China -ShowBanner:$false -WarningAction:SilentlyContinue -ErrorVariable:ConnectErrors -PSSessionOption $RPSProxySetting | Out-Null}
        }
       
        If((Get-ConnectionInformation | Where-Object {$_.ConnectionUri -like "*outlook.office*" -or $_.ConnectionUri -like "*webmail.apps.mil*" -or $_.ConnectionUri -like "*partner.outlook.cn*"}).TokenStatus -eq "Active") { $Connect = $True } Else { $Connect = $False }

        # Has test command been imported. Not actually running it
        # Cmdlet available to any user
        if (Get-Command Get-Mailbox) {
        # Cmdlet available to admin
        #If(Get-Command "Get-OrganizationConfig") {
            If((Get-OrganizationConfig).Name) {
                $Command = $True
            } Else {
                $Command = $False
            }
        } Else {
            $Command = $False
        }

        $Connections += New-Object -TypeName PSObject -Property @{
            Name="Exchange"
            Connected=$Connect
            ConnectErrors=$ConnectError
            TestCommand=$Command
            TestCommandErrors=$CommandError
        }
    }

    <#
        SharePoint
    
    #>
    If($Bypass -notcontains "SPO") {
        Import-PSModule -ModuleName Microsoft.Online.SharePoint.PowerShell -Implicit $UseImplicitLoading
        # Reset vars
        $Connect = $False; $ConnectError = $Null; $Command = $False; $CommandError = $Null

        $adminUrl = Get-SharePointAdminUrl -O365EnvironmentName $O365EnvironmentName
        Write-Host "$(Get-Date) Connecting to SharePoint Online (using $adminUrl)..."
        switch ($O365EnvironmentName) {
            "Commercial"   {Connect-SPOService -Url $adminUrl -ErrorAction:SilentlyContinue -ErrorVariable ConnectError | Out-Null;break}
            "USGovGCC"     {Connect-SPOService -Url $adminUrl -ErrorAction:SilentlyContinue -ErrorVariable ConnectError | Out-Null;break}
            "USGovGCCHigh" {Connect-SPOService -Url $adminUrl -Region ITAR -ErrorAction:SilentlyContinue -ErrorVariable ConnectError | Out-Null;break}
            "USGovDoD"     {Connect-SPOService -Url $adminUrl -Region ITAR -ErrorAction:SilentlyContinue -ErrorVariable ConnectError | Out-Null;break}
            "Germany"      {Connect-SPOService -Url $adminUrl -Region Germany -ErrorAction:SilentlyContinue -ErrorVariable ConnectError | Out-Null;break}
            "China"        {Connect-SPOService -Url $adminUrl -Region China -ErrorAction:SilentlyContinue -ErrorVariable ConnectError | Out-Null}
        }

        # If no error, try test command
        If($ConnectError) { $Connect = $False; $Command = $False} Else { 
            $Connect = $True 
            # Cmdlet that can be run by anyone
            Get-SPOSite -Limit 1 -ErrorAction SilentlyContinue -ErrorVariable CommandError -WarningAction SilentlyContinue | Out-Null
            # Cmdlet that can be run by admin
            #Get-SPOTenant -ErrorAction SilentlyContinue -ErrorVariable CommandError | Out-Null
            If($CommandError) { $Command = $False } Else { $Command = $True }
        }

        $Connections += New-Object -TypeName PSObject -Property @{
            Name="SPO"
            Connected=$Connect
            ConnectErrors=$ConnectError
            TestCommand=$Command
            TestCommandErrors=$CommandError
        }
    }
    
    <#
    
        Microsoft Teams
    
    #>
    If($Bypass -notcontains "Teams") {
        Import-PSModule -ModuleName MicrosoftTeams -Implicit $UseImplicitLoading
        # Reset vars
        $Connect = $False; $ConnectError = $Null; $Command = $False; $CommandError = $Null

        Write-Host "$(Get-Date) Connecting to Microsoft Teams..."
        $InitialDomain = (Get-AzureADTenantDetail | Select-Object -ExpandProperty VerifiedDomains | Where-Object { $_.Initial }).Name
        switch ($O365EnvironmentName) {
            "Commercial"    {Connect-MicrosoftTeams -TenantId $InitialDomain -ErrorVariable ConnectError -ErrorAction:SilentlyContinue;break}
            "USGovGCC"      {Connect-MicrosoftTeams -TenantId $InitialDomain -ErrorVariable ConnectError -ErrorAction:SilentlyContinue;break}
            "USGovGCCHigh"  {Connect-MicrosoftTeams -TeamsEnvironmentName TeamsGCCH -TenantId $InitialDomain -ErrorVariable ConnectError -ErrorAction:SilentlyContinue;break}
            "USGovDoD"      {Connect-MicrosoftTeams -TeamsEnvironmentName TeamsDOD -TenantId $InitialDomain -ErrorVariable ConnectError -ErrorAction:SilentlyContinue;break}
            #"Germany"      {"Status of Teams in Germany cloud is unknown";break}
            "China"         {Write-Host "Teams is not available in 21Vianet offering";break}
            default         {Connect-MicrosoftTeams -TenantId $InitialDomain -ErrorVariable ConnectError -ErrorAction:SilentlyContinue}
        }
        #Leaving a 'default' entry to catch Germany until status can be determined, attempting standard connection

        # If no error, try test command
        if ($ConnectError) {
            $Connect = $False
            $Command = $False
        }
        else { 
            $Connect = $true
            # Cmdlet that can be run by anyone
            if (Get-CsOnlineUser -ResultSize 1) {
            # Cmdlet that can be run by admin
            #if (Get-CsTenantFederationConfiguration) {
                $Command = $True
            } 
            else {
                $Command = $False
            }
        }

        $Connections += New-Object -TypeName PSObject -Property @{
            Name="Teams"
            Connected=$Connect
            ConnectErrors=$ConnectError
            TestCommand=$Command
            TestCommandErrors=$CommandError
        }
    }

    <#
    
        Power Apps
    
    #>
    If($Bypass -notcontains 'PP') {
        if ($O365EnvironmentName -eq 'Germany') {
            Write-Host "$(Get-Date) Skipping connection to Power Apps because it is not supported in Germany cloud..."
        }
        else {
            Import-PSModule -ModuleName Microsoft.PowerApps.Administration.PowerShell -Implicit $UseImplicitLoading
            # Reset vars
            $Connect = $False; $ConnectError = $Null; $Command = $False; $CommandError = $Null

            Write-Host "$(Get-Date) Connecting to Power Apps..."
            switch ($O365EnvironmentName) {
                "Commercial"   {Add-PowerAppsAccount -ErrorAction:SilentlyContinue -ErrorVariable ConnectError | Out-Null;break}
                "USGovGCC"     {Add-PowerAppsAccount -ErrorAction:SilentlyContinue -ErrorVariable ConnectError -Endpoint usgov | Out-Null;break}
                "USGovGCCHigh" {Add-PowerAppsAccount -ErrorAction:SilentlyContinue -ErrorVariable ConnectError -Endpoint usgovhigh | Out-Null;break}
                "USGovDoD"     {Add-PowerAppsAccount -ErrorAction:SilentlyContinue -ErrorVariable ConnectError -Endpoint dod | Out-Null;break}
                #"Germany"     {"Power Platform is not available in Germany" | Out-Null;break}
                "China"        {Add-PowerAppsAccount -ErrorAction:SilentlyContinue -ErrorVariable ConnectError -Endpoint china | Out-Null}
            }

            # If no error, try test command
            if ($ConnectError) { $Connect = $False; $Command = ""} Else { 
                $Connect = $True 
                # Check if data is returned
                # Ensure that the correct module is used as Get-DlpPolicy also exists within the Exchange module
                $cmdResult = Microsoft.PowerApps.Administration.PowerShell\Get-DlpPolicy -ErrorAction:SilentlyContinue -ErrorVariable:CommandError
                if ($CommandError -or -not($cmdResult)) {
                    # Cmdlet may not return data if no PA license assigned or user has not been to PPAC before
                    Write-Warning -Message "No data was returned when running the test command. This can occur if the admin has never used the Power Platform Admin Center (PPAC). Please go to https://aka.ms/ppac and sign in as the Global administrator or Dynamics 365 administrator account you used to connect to Power Platform in PowerShell.  Then return here to continue."
                    Read-Host -Prompt "Press Enter after you have navigated to PPAC and signed in with the adminstrator account used above to connect to Power Platform in PowerShell."
                    $cmdResult = Microsoft.PowerApps.Administration.PowerShell\Get-DlpPolicy -ErrorAction:SilentlyContinue -ErrorVariable:CommandError
                    if ($CommandError -or -not($cmdResult)) {
                        $Command = $False
                    }
                    else {
                        $Command = $true
                    }
                }
                else {
                    $Command = $True
                }
            }

            $Connections += New-Object -TypeName PSObject -Property @{
                Name="PowerApps"
                Connected=$Connect
                ConnectErrors=$ConnectError
                TestCommand=$Command
                TestCommandErrors=$CommandError
            }
        }
    }

    Return $Connections
}

Function Get-RequiredAppPermissions {
    param
    (
    [string]$O365EnvironmentName="Commercial"
    )

    <#
        This function returns the required application permissions for the AAD application

        Required Application Permissions

        ID, Name and Resource are required
        - ID is the scope's unique GUID
        - Name is used during the token check (to see we are actually getting these scopes assigned to us)
        - Resource is the application ID for the API we are using, usually this is "00000003-0000-0000-c000-000000000000" which is for Graph
    #>

    $AppRoles = @()

    # Microsoft Graph
    $AppRoles += New-Object -TypeName PSObject -Property @{
        ID="bf394140-e372-4bf9-a898-299cfc7564e5"
        Name="SecurityEvents.Read.All"
        Type='Role'
        Resource="00000003-0000-0000-c000-000000000000" # Graph    
    }
    $AppRoles += New-Object -TypeName PSObject -Property @{
        ID="dc5007c0-2d7d-4c42-879c-2dab87571379"
        Name="IdentityRiskyUser.Read.All"
        Type='Role'
        Resource="00000003-0000-0000-c000-000000000000" # Graph
    }
    $AppRoles += New-Object -TypeName PSObject -Property @{
        ID="6e472fd1-ad78-48da-a0f0-97ab2c6b769e"
        Name="IdentityRiskEvent.Read.All"
        Type='Role'
        Resource="00000003-0000-0000-c000-000000000000" # Graph
    }
    $AppRoles += New-Object -TypeName PSObject -Property @{
        ID="dc377aa6-52d8-4e23-b271-2a7ae04cedf3"
        Name="DeviceManagementConfiguration.Read.All"
        Type='Role'
        Resource="00000003-0000-0000-c000-000000000000" # Graph
    }
    $AppRoles += New-Object -TypeName PSObject -Property @{
        ID="b0afded3-3588-46d8-8b3d-9842eff778da"
        Name="AuditLog.Read.All"
        Type='Role'
        Resource="00000003-0000-0000-c000-000000000000" # Graph
    }
    $AppRoles += New-Object -TypeName PSObject -Property @{
        ID="7ab1d382-f21e-4acd-a863-ba3e13f7da61"
        Name="Directory.Read.All"
        Type='Role'
        Resource="00000003-0000-0000-c000-000000000000" # Graph
    }
    $AppRoles += New-Object -TypeName PSObject -Property @{
        ID="246dd0d5-5bd0-4def-940b-0421030a5b68"
        Name="Policy.Read.All"
        Type='Role'
        Resource="00000003-0000-0000-c000-000000000000" # Graph
    }
    $AppRoles += New-Object -TypeName PSObject -Property @{
        ID="45cc0394-e837-488b-a098-1918f48d186c"
        Name="SecurityIncident.Read.All"
        Type='Role'
        Resource="00000003-0000-0000-c000-000000000000" # Graph
    }
    $AppRoles += New-Object -TypeName PSObject -Property @{
        ID="78ce3f0f-a1ce-49c2-8cde-64b5c0896db4"
        Name="user_impersonation"
        Type='Scope'
        Resource="00000007-0000-0000-c000-000000000000" # Dynamics 365
    }
    Return $AppRoles
}

Function Invoke-ManualModuleCheck
{
        <#
        
            Manual installation check

            Manual installs can cause issues with modules installed from the PowerShell gallery.
            It is also difficult to update manual PowerShell module installs.
        
        #>

        Write-Host "$(Get-Date) Checking manual module installations..."
        $ManualInstalls = Get-ManualModules

        If($ManualInstalls -gt 0)
        {

            Write-Host "$(Get-Date) Modules manually installed that need to be removed:"
            $ManualInstalls

            If($DoNotRemediate -eq $false){
                # Fix manual installs
                $ManualInstalls = Get-ManualModules -Remediate
            }
            else {
                $ManualInstalls = Get-ManualModules
            }

            If($ManualInstalls.Count -gt 0)
            {
                Write-Important

                Write-Host "$(Get-Date) The module check has failed because some modules have been manually installed. These will conflict with newer required modules from the PowerShell Gallery." -ForegroundColor Red

                if ($DoNotRemediate -eq $false) {
                    Exit-Script
                    throw "$(Get-Date) An attempt to remove these from the PowerShell path was unsuccessful. You must remove them using Add/Remove Programs."
                }
            }
        }
}

Function Invoke-SOAVersionCheck
{
    <#
    
        Determines if SOA module is up to date
    
    #>

    $SOAGallery = Find-Module SOA
    $SOAModule = Get-Module SOA

    If($SOAGallery.Version -gt $SOAModule.Version) 
    {
        $NewerAvailable = $True
    }
    else
    {
        $NewerAvailable = $False
    }

    Write-Verbose "$(Get-Date) Invoke-SOAVersionCheck NewerAvailable $NewerAvailable Gallery $($SOAGallery.Version) Module $($SOAModule.Version)"

    Return New-Object -TypeName PSObject -Property @{
        NewerAvailable = $NewerAvailable
        Gallery = $SOAGallery.Version
        Module = $SOAModule.Version
    }

}

function Get-SOAAzureADApp {
    Param(
        [string]$O365EnvironmentName
    )

    # Determine if Azure AD Application Exists
    #$AzureADApp = Get-AzureADApplication -Filter "displayName eq 'Office 365 Security Optimization Assessment'" | Where-Object {$_.ReplyUrls -Contains "https://security.optimization.assessment.local"}
    $AzureADApp = Get-MgApplication -Filter "displayName eq 'Office 365 Security Optimization Assessment'" | Where-Object {$_.Web.RedirectUris -Contains "https://security.optimization.assessment.local"}

    if (!$AzureADApp) {
        if ($DoNotRemediate -eq $false) {
            Write-Host "$(Get-Date) Installing Azure AD Application..."
            $AzureADApp = Install-AzureADApp -O365EnvironmentName $O365EnvironmentName
            Write-Verbose "$(Get-Date) Get-SOAAzureADApp App $($AzureADApp.Id)"
        }
    }
    else {
        # Check if public client URI is set
        $pcRUrl = 'https://login.microsoftonline.com/common/oauth2/nativeclient'
        if ($AzureADApp.PublicClient.RedirectUris -notcontains $pcRUrl) {
            if ($DoNotRemediate -eq $false){
                # Set as public client to be able to collect from Dynamics with delegated scope
                Write-Verbose "$(Get-Date) Setting Azure AD application public client redirect URI..."
                Update-MgApplication -ApplicationId $AzureADApp.Id -PublicClient @{'RedirectUris'=$pcRUrl}
                # Get app again so public client is set for checking DoNotRemediate in calling function
                $AzureADApp = Get-MgApplication -ApplicationId $AzureADApp.Id
            }
        }
    }

    Return $AzureADApp

}

Function Test-SOAApplication
{
    Param
    (
        [Parameter(Mandatory=$true)]
        $App,
        $Secret,
        $TenantDomain,
        [Switch]$WriteHost,
        [Switch]$NewTokens,
        [string]$O365EnvironmentName="Commercial"
    )

    Write-Verbose "$(Get-Date) Test-SOAApplication App $($App.AppId) TenantDomain $($TenantDomain) SecretLength $($Secret.Length) O365EnvironmentName $O365EnvironmentName"

    # Perform permission check
    If($WriteHost) { Write-Host "$(Get-Date) Performing application permission check... (This may take up to 5 minutes)" }
    $PermCheck = Invoke-AppPermissionCheck -App $App

    # Perform check for consent
    If($PermCheck -eq $True)
    {
        If($WriteHost) { Write-Host "$(Get-Date) Performing token check... (This may take up to 5 minutes)" }
        If ($NewTokens){
            $TokenCheck = Invoke-AppTokenRolesCheckV2 -O365EnvironmentName $O365EnvironmentName
        } Else {
            $TokenCheck = Invoke-AppTokenRolesCheck -App $App -Secret $Secret -TenantDomain $tenantdomain -O365EnvironmentName $O365EnvironmentName
        }
    }

    Return New-Object -TypeName PSObject -Property @{
        Permissions=$PermCheck
        Token=$TokenCheck
    }
                
}

Function Install-SOAPrerequisites
{
    [CmdletBinding(DefaultParametersetname="Default")]
    Param (
    [Parameter(ParameterSetName='Default')]
    [Parameter(ParameterSetName='ConnectOnly')]
    [Parameter(ParameterSetName='ModulesOnly')]
        [ValidateSet("AAD","MSOL","EXO","SCC","SPO","PP","Teams","Graph","ActiveDirectory")][string[]]$Bypass,
        [Switch]$UseProxy,
        [Parameter(DontShow)][Switch]$AllowMultipleWindows,
        [Parameter(DontShow)][switch]$NoVersionCheck,
        [switch]$RemoveMultipleModuleVersions,
        [switch]$UseImplicitLoading,
    [Parameter(ParameterSetName='Default')]
    [Parameter(ParameterSetName='ConnectOnly')]
        [ValidateScript({if (Resolve-DnsName -Name $PSItem) {$true} else {throw "SPO admin domain does not resolve.  Verify you entered a valid fully qualified domain name."}})]
        [ValidateNotNullOrEmpty()][string]$SPOAdminDomain,
    [Parameter(ParameterSetName='Default')]
    [Parameter(ParameterSetName='ModulesOnly')]
    [Parameter(ParameterSetName='AzureADAppOnly')]
        [Switch]$DoNotRemediate,
    [Parameter(ParameterSetName='Default')]
    [Parameter(ParameterSetName='ConnectOnly')]
    [Parameter(ParameterSetName='AzureADAppOnly')]
    [Parameter(ParameterSetName='ModulesOnly')]
        [ValidateSet("Commercial", "USGovGCC", "USGovGCCHigh", "USGovDoD", "Germany", "China")][string]$O365EnvironmentName="Commercial",
    [Parameter(ParameterSetName='ConnectOnly')]
        [Switch]$ConnectOnly,
    [Parameter(ParameterSetName='ModulesOnly')]
        [Switch]$ModulesOnly,
    [Parameter(ParameterSetName='Default')]
    [Parameter(ParameterSetName='ModulesOnly')]
        [Switch]$SkipADModule,
    [Parameter(ParameterSetName='Default')]
    [Parameter(ParameterSetName='ModulesOnly')]
        [Switch]$ADModuleOnly,
    [Parameter(ParameterSetName='AzureADAppOnly')]
        [Switch]$AzureADAppOnly
    )

    <#

        Variable setting

    #>
    
    #Detect if running in ISE and abort ($psise is an automatic variable that exists only in the ISE)
    if ($psise)
        {
        throw "Running this script in the PowerShell ISE is not supported."
        }

    # Detect if running in PS 7
    # EXO 2.0.3, Teams, MSOnline modules do not support PS 7
    if ($PSVersionTable.PSVersion.ToString() -like "7.*") {
        throw "Running this script in PowerShell 7 is not supported."
    }
    
    # Default run
    $ConnectCheck = $True
    $ModuleCheck = $True
    $AzureADAppCheck = $True

    # Default to remediate (applicable only when not using ConnectOnly)
    if ($DoNotRemediate -eq $false){
        $Remediate = $true
    }
    else {
        $Remediate = $false
    }
    

    # Change based on ModuleOnly flag
    If($ModulesOnly) {
        $ConnectCheck = $False
        $ModuleCheck = $True
        $AzureADAppCheck = $False
    }

    # Change based on ConnectOnly flag
    If($ConnectOnly) {
        $ConnectCheck = $True
        $AzureADAppCheck = $False
        $ModuleCheck = $False
    }

    # Change based on AzureADAppOnly flag
    If($AzureADAppOnly) {
        $ConnectCheck = $False
        $AzureADAppCheck = $True
        $ModuleCheck = $False
    }

    # Change based on SkipADModule flag
    If($SkipADModule) {
        $Bypass+="ActiveDirectory"
    }

    <#
    
        Directory creating and transcript starting
    
    #>
    $SOADirectory = Get-SOADirectory
    $TranscriptName = "prereq-$(Get-Date -Format "MMddyyyyHHmms")-log.txt"
    Start-Transcript "$SOADirectory\$TranscriptName"

    if ($DoNotRemediate){
        Write-Host "$(Get-Date) The DoNotRemediate switch was used.  Any missing or outdated modules, as well as the registration and/or configuration of the Azure AD application will not be performed." -ForegroundColor Yellow
    }

    if ($NoVersionCheck) {
        Write-Host "$(Get-Date) NoVersionCheck switch was used. Skipping version check of the SOA module."
    }
    else {    
        # Check for newer version
        Write-Host "$(Get-Date) Performing version check of the SOA module..."
        $VersionCheck = Invoke-SOAVersionCheck
        If($VersionCheck.NewerAvailable -eq $true)
        {
            Exit-Script
            throw "Version $($VersionCheck.Gallery) of the SOA module has been released. Your version $($VersionCheck.Module) is out of date. Run Update-Module SOA."
            
        }
    }

    # Require local admin and single PowerShell window if multiple modules will be removed
    if ($RemoveMultipleModuleVersions) {
        If($(Get-IsAdministrator) -eq $False -and $ModuleCheck -eq $True -and $DoNotRemediate -eq $false) {
            Exit-Script
            throw "PowerShell must be run as an administrator to be able to uninstall multiple versions of modules."
            
        }
        If($AllowMultipleWindows) {
            Write-Important
            Write-Host "Allow multiple windows has been specified. This should not be used in general operation. Module remediation may fail!"
        } 
        Else 
        {
            If($(Get-PowerShellCount) -gt 1 -and $ModuleCheck -eq $True -and $DoNotRemediate -eq $false) {
                Exit-Script
                throw "There are multiple PowerShell windows open. This can cause issues with PowerShell modules being uninstalled. Close all open PowerShell windows and try again."
                
            }
        }
    }

    # Check that only the AD module is installed on a standalone machine, and then exit the script
    If($ADModuleOnly) {
        Write-Host "$(Get-Date) ADModuleOnly switch was used. The on-premises AD module will be installed and then the script will exit."

        $ModuleCheckResult = @(Get-ModuleStatus -ModuleName "ActiveDirectory")
        $ModuleCheckResult | Format-Table Module,InstalledVersion,GalleryVersion,Conflict,Multiple,NewerAvailable

        If($null -ne $ModuleCheckResult.InstalledVersion) {
            Write-Host "$(Get-Date) ActiveDirectory module is already installed"
        }
        Else {
            If($Remediate) {
                Write-Host "$(Get-Date) Installing AD module"
                Install-ADDSModule
            }

            Write-Host "$(Get-Date) Post-remediation module check..."
            $ModuleCheckResult = @(Get-ModuleStatus -ModuleName "ActiveDirectory")
            $ModuleCheckResult | Format-Table Module,InstalledVersion,GalleryVersion,Conflict,Multiple,NewerAvailable
        }

        Stop-Transcript
        break
    }

    # Final check list
    $CheckResults = @()

    <#

        Display the banner 

    #>
    Write-Host ""
    Write-Host "This scipt is used to install and validate the prerequisites for running the data collection"
    Write-Host "for the Office 365 Security Optimisation Assessment, a Microsoft Services offering."
    Write-Host "At the conclusion of this script running successfully, a file named SOA-PreCheck.json will be created."
    Write-Host "This file should be sent to the engineer who will be delivering the assessment."
    Write-Host ""
    Write-Host "This script MUST be run on the workstation that will be used to perform the data collection for the assessment."
    Write-Host ""

    if ($DoNotRemediate -eq $false -and $ConnectOnly -eq $false) {
        Write-Important
        Write-Host "This script makes changes on this machine and in your Office 365 tenant. Per the parameters used, the following will occur:" -ForegroundColor Green
        if ($ModuleCheck) {
            Write-Host "- Install the latest version of PowerShell modules on this machine that are required for the assessment" -ForegroundColor Green
        }
        if ($AzureADAppCheck) {
            Write-Host "- Register an Azure AD application in your tenant:" -ForegroundColor Green
            Write-Host "   -- The application name is 'Office 365 Security Optimization Assessment'" -ForegroundColor Green
            Write-Host "   -- The application will not be visible to end users" -ForegroundColor Green
            Write-Host "   -- The application secret (password) will not be stored, is randomly generated, and is removed when the prerequisites installation is complete." -ForegroundColor Green
            Write-Host "      (The application will not work without a secret. Do NOT remove the application until the conclusion of the engagement.)" -ForegroundColor Green
        }
        Write-Host ""

        While($True) {
            $rhInput = Read-Host "Is this script being run on the machine that will be used for the data collection, and do you agree with the changes above (y/n)"
            if($rhInput -eq "n") {
                Exit-Script
                throw "Run Install-SOAPrerequisites on the machine that will be used to perform the data collection."
                
            } elseif($rhInput -eq "y") {
                Write-Host ""
                break;
            }
        }
    }

    <#

        Proxy requirement auto-detection

    #>

    If($UseProxy)
    {
        Write-Host "The UseProxy switch was used. An attempt will be made to connect through the proxy infrastructure where possible."
        $RPSProxySetting = New-PSSessionOption -ProxyAccessType IEConfig
    } 
    Else 
    {
        Write-Host "Proxy requirement was not specified with UseProxy. Connection will be attempted directly."
        Write-Host ""
        $RPSProxySetting = New-PSSessionOption -ProxyAccessType None 
    }

    <# 

        Perform the module check

    #>

    If($ModuleCheck -eq $True) {

        # Determine if the nuget provider is available

        If(!(Get-PackageProvider -Name nuget -ErrorAction:SilentlyContinue -WarningAction:SilentlyContinue)) {
            Install-PackageProvider -Name NuGet -Force | Out-Null
        }

        # Determine if PowerShell Gallery is configured as the default repository
        If(!(Get-PSRepository -Name PSGallery -ErrorAction:SilentlyContinue -WarningAction:SilentlyContinue)) {
            Register-PSRepository -Default -InstallationPolicy Trusted | Out-Null
        }

        Invoke-ManualModuleCheck

        Write-Host "$(Get-Date) Checking modules..."

        $ModuleCheckResult = Invoke-SOAModuleCheck -O365EnvironmentName $O365EnvironmentName

        if ($RemoveMultipleModuleVersions) {
            $Modules_OK = @($ModuleCheckResult | Where-Object {$_.Installed -eq $True -and $_.Multiple -eq $False -and $_.NewerAvailable -ne $true})
            $Modules_Error = @($ModuleCheckResult | Where-Object {$_.Installed -eq $False -or $_.Multiple -eq $True -or $_.NewerAvailable -eq $true -or $_.Conflict -eq $True})
        }
        else {
            $Modules_OK = @($ModuleCheckResult | Where-Object {$_.Installed -eq $True -and $_.NewerAvailable -ne $true})
            $Modules_Error = @($ModuleCheckResult | Where-Object {$_.Installed -eq $False -or $_.NewerAvailable -eq $true -or $_.Conflict -eq $True})
        }

        If($Modules_Error.Count -gt 0) {
            Write-Host "$(Get-Date) Modules that require remediation:" -ForegroundColor Yellow
            if ($RemoveMultipleModuleVersions) {
                $Modules_Error | Format-Table Module,InstalledVersion,GalleryVersion,Conflict,Multiple,NewerAvailable
            }
            else {
                $Modules_Error | Format-Table Module,InstalledVersion,GalleryVersion,Conflict,NewerAvailable
            }

            # Fix modules with errors unless instructed not to
            if ($DoNotRemediate -eq $false){
                Invoke-ModuleFix $Modules_Error

                Write-Host "$(Get-Date) Post-remediation module check..."
                $ModuleCheckResult = Invoke-SOAModuleCheck -O365EnvironmentName $O365EnvironmentName
                if ($RemoveMultipleModuleVersions) {
                    $Modules_OK = @($ModuleCheckResult | Where-Object {$_.Installed -eq $True -and $_.Multiple -eq $False -and $_.NewerAvailable -ne $true})
                    $Modules_Error = @($ModuleCheckResult | Where-Object {$_.Installed -eq $False -or $_.Multiple -eq $True -or $_.NewerAvailable -eq $true})
                }
                else {
                    $Modules_OK = @($ModuleCheckResult | Where-Object {$_.Installed -eq $True -and $_.NewerAvailable -ne $true})
                    $Modules_Error = @($ModuleCheckResult | Where-Object {$_.Installed -eq $False -or $_.NewerAvailable -eq $true -or $_.Conflict -eq $True})
                }
            }
            else {
                Write-Host "$(Get-Date) Skipping remediation tasks because DoNotRemediate was used." -ForegroundColor Yellow
            }
            
            If($Modules_Error.Count -gt 0) {
                Write-Host "$(Get-Date) The following modules have errors (a property value is True) that must be remediated:" -ForegroundColor Red
                if ($RemoveMultipleModuleVersions) {
                    $Modules_Error | Format-Table Module,InstalledVersion,GalleryVersion,Conflict,Multiple,NewerAvailable
                }
                else {
                    $Modules_Error | Format-Table Module,InstalledVersion,GalleryVersion,Conflict,NewerAvailable
                }
                
                if ($RemoveMultipleModuleVersions -and ($Modules_Error | Where-Object {$_.Multiple -eq $true})){
                    Write-Host "Paths to modules with multiple versions:"
                    foreach ($m in ($Modules_Error | Where-Object {$_.Multiple -eq $true})) {
                        Write-Host ""
                        Write-Host "Module:" -NoNewline
                        $m | Select-Object -ExpandProperty Module
                        Write-Host "Path:"
                        $m | Select-Object -ExpandProperty Path
                        Write-Host ""
                    }
                }
                
                # Don't continue to check connections
                Exit-Script
                throw "$(Get-Date) The above modules must be remediated before continuing. Contact the delivery engineer for assistance, if needed."
                
            }
        }
    }

    <#

        Perform the connection check

    #>

    If($ConnectCheck -eq $True) {
        # Proceed to testing connections
        
        $Connections = @(Test-Connections -RPSProxySetting $RPSProxySetting -O365EnvironmentName $O365EnvironmentName)
        
        $Connections_OK = @($Connections | Where-Object {$_.Connected -eq $True -and $_.TestCommand -eq $True})
        $Connections_Error = @($Connections | Where-Object {$_.Connected -eq $False -or $_.TestCommand -eq $False -or $Null -ne $_.OtherErrors})
    }

    If($AzureADAppCheck -eq $True) {

        # When AzureADAppCheck is run by itself, this script will not be connected to Azure AD
        If((Get-AzureADConnected) -eq $False) {
            switch ($O365EnvironmentName) {
                "Commercial"   {Connect-AzureAD | Out-Null;break}
                "USGovGCC"     {Connect-AzureAD | Out-Null;break}
                "USGovGCCHigh" {Connect-AzureAD -AzureEnvironmentName AzureUSGovernment | Out-Null;break}
                "USGovDoD"     {Connect-AzureAD -AzureEnvironmentName AzureUSGovernment | Out-Null;break}
                "Germany"      {Connect-AzureAD -AzureEnvironmentName AzureGermanyCloud | Out-Null;break}
                "China"        {Connect-AzureAD -AzureEnvironmentName AzureChinaCloud | Out-Null}
            }
        }

        Import-PSModule -ModuleName Microsoft.Graph.Applications -Implicit $UseImplicitLoading
        switch ($O365EnvironmentName) {
            "Commercial"   {$cloud = 'Global'}
            "USGovGCC"     {$cloud = 'Global'}
            "USGovGCCHigh" {$cloud = 'USGov'}
            "USGovDoD"     {$cloud = 'USGovDoD'}
            "Germany"      {$cloud = 'Germany'}
            "China"        {$cloud = 'China'}            
        }
        if ((Get-MgContext).Scopes -notcontains 'Application.ReadWrite.All') {
            Connect-MgGraph -Scopes 'Application.ReadWrite.All' -Environment $cloud -ContextScope "Process" | Out-Null
        }
        
        Import-MSAL

        Write-Host "$(Get-Date) Checking Azure AD Application..."

        # Get the default MSOL domain
        $tenantdomain = (Get-AzureADDomain | Where-Object {$_.IsInitial -eq $true}).Name

        # Determine if Azure AD Application exists (and has public client redirect URI set), create if doesnt
        $AzureADApp = Get-SOAAzureADApp -O365EnvironmentName $O365EnvironmentName

        If($AzureADApp) {
            # Check if public client redirect URI not set for existing app because DoNotRemediate is True
            if ($AzureADApp.PublicClient.RedirectUris -notcontains 'https://login.microsoftonline.com/common/oauth2/nativeclient' -and $DoNotRemediate) {
                # Fail the AAD app check
                $CheckResults += New-Object -Type PSObject -Property @{
                    Check="AAD Application"
                    Pass=$false
                }
            }
            else {
                # Pass the AAD app check
                $CheckResults += New-Object -Type PSObject -Property @{
                    Check="AAD Application"
                    Pass=$true
                }
            }
 
            # Reset secret
            $clientsecret = Reset-SOAAppSecretv2 -App $AzureADApp -Task "Prereq"
            Write-Host "$(Get-Date) Sleeping to allow for replication of the application's new client secret..."
            Start-Sleep 10

            # Reconnect with Application permissions
<<<<<<< HEAD
            If ($UseNewSDK){
                Disconnect-MgGraph | Out-Null
                $SSCred = $clientsecret | ConvertTo-SecureString -AsPlainText -Force
                $GraphCred = New-Object -TypeName System.Management.Automation.PSCredential -ArgumentList ($AzureADApp.AppId), $SSCred
                $ConnCount = 0
                Do {
                    Try {
                        $ConnCount++
                        Write-Verbose "$(Get-Date) Graph connection attempt #$ConnCount"
                        Connect-MgGraph -TenantId $tenantdomain -ClientSecretCredential $GraphCred -Environment $cloud -ContextScope "Process" -ErrorAction Stop | Out-Null
                    } Catch {
                        Start-Sleep 5
                    }
                } Until ($null -ne (Get-MgContext))
            }
=======
            Disconnect-MgGraph | Out-Null
            $SSCred = $clientsecret | ConvertTo-SecureString -AsPlainText -Force
            $GraphCred = New-Object -TypeName System.Management.Automation.PSCredential -ArgumentList ($AzureADApp.AppId), $SSCred
            $ConnCount = 0
            Do {
                Try {
                    $ConnCount++
                    Write-Verbose "$(Get-Date) Graph connection attempt #$ConnCount"
                    Connect-MgGraph -TenantId $tenantdomain -ClientSecretCredential $GraphCred -Environment $cloud -ContextScope "Process" -ErrorAction Stop
                } Catch {
                    Start-Sleep 5
                }
            } Until ($null -ne (Get-MgContext))
>>>>>>> 71969ef1

            $AppTest = Test-SOAApplication -App $AzureADApp -Secret $clientsecret -TenantDomain $tenantdomain -O365EnvironmentName $O365EnvironmentName -WriteHost
                
            # AAD App Permission - Perform remediation if specified
            If($AppTest.Permissions -eq $False -and $DoNotRemediate -eq $false)
            {
                # Set up the correct AAD App Permissions
                Write-Host "$(Get-Date) Remediating application permissions..."
                If((Set-AzureADAppPermission -App $AzureADApp -PerformConsent:$True -O365EnvironmentName $O365EnvironmentName) -eq $True) {
                    # Perform check again after setting permissions
                    $AppTest = Test-SOAApplication -App $AzureADApp -Secret $clientsecret -TenantDomain $tenantdomain -O365EnvironmentName $O365EnvironmentName -WriteHost
                }
            }

            If($AppTest.Token -eq $False)
            {
                Write-Host "$(Get-Date) Missing roles in access token; possible that consent was not completed..."
                if ($DoNotRemediate -eq $false) {
                    # Request admin consent
                    If((Invoke-Consent -App $AzureADApp -O365EnvironmentName $O365EnvironmentName) -eq $True) {
                        # Perform check again after consent
                        $AppTest = Test-SOAApplication -App $AzureADApp -Secret $clientsecret -TenantDomain $tenantdomain -O365EnvironmentName $O365EnvironmentName -WriteHost
                    }
                }
            }

            # Add final result to checkresults object
            $CheckResults += New-Object -Type PSObject -Property @{
                Check="AAD App Permissions"
                Pass=$AppTest.Permissions
            }
            $CheckResults += New-Object -Type PSObject -Property @{
                Check="AAD App Token"
                Pass=$AppTest.Token
            }

            # Perform Graph Check
            Write-Host "$(Get-Date) Performing Graph Test..."
            $CheckResults += Invoke-GraphTest -AzureADApp $AzureADApp -Secret $clientsecret -TenantDomain $tenantdomain -O365EnvironmentName $O365EnvironmentName


            # Check that the Graph SDK modules can connect
            switch ($O365EnvironmentName) {
                "Commercial"   {$Resource = "https://graph.microsoft.com";break}
                "USGovGCC"     {$Resource = "https://graph.microsoft.com";break}
                "USGovGCCHigh" {$Resource = "https://graph.microsoft.us";break}
                "USGovDoD"     {$Resource = "https://dod-graph.microsoft.us";break}
                "Germany"      {$Resource = "https://graph.microsoft.com";break}
                "China"        {$Resource = "https://microsoftgraph.chinacloudapi.cn"}
            }

            $MgToken = Get-MSALAccessToken -TenantName $tenantdomain -ClientID $AzureADApp.AppId -Secret $clientsecret -Resource $Resource -O365EnvironmentName $O365EnvironmentName | ConvertTo-SecureString -AsPlainText -Force

            Import-PSModule -ModuleName Microsoft.Graph.Authentication -Implicit $UseImplicitLoading
            switch ($O365EnvironmentName) {
                "Commercial"   {Connect-MgGraph -AccessToken $MgToken -ErrorAction:SilentlyContinue -ErrorVariable ConnectError | Out-Null;break}
                "USGovGCC"     {Connect-MgGraph -AccessToken $MgToken -ErrorAction:SilentlyContinue -ErrorVariable ConnectError | Out-Null;break}
                "USGovGCCHigh" {Connect-MgGraph -AccessToken $MgToken -Environment "USGov" -ErrorAction:SilentlyContinue -ErrorVariable ConnectError | Out-Null;break}
                "USGovDoD"     {Connect-MgGraph -AccessToken $MgToken -Environment "USGovDoD" -ErrorAction:SilentlyContinue -ErrorVariable ConnectError | Out-Null;break}
                "Germany"      {Connect-MgGraph -AccessToken $MgToken -ErrorAction:SilentlyContinue -ErrorVariable ConnectError | Out-Null;break}
                "China"        {Connect-MgGraph -AccessToken $MgToken -Environment "China" -ErrorAction:SilentlyContinue -ErrorVariable ConnectError | Out-Null}
            }

            If($ConnectError){
                $CheckResults += New-Object -Type PSObject -Property @{
                    Check="Graph SDK Connection"
                    Pass=$False
                }
            } Else {
                $CheckResults += New-Object -Type PSObject -Property @{
                    Check="Graph SDK Connection"
                    Pass=$True
                }

                if (Get-MgApplication -Top 1) {
                    $CheckResults += New-Object -Type PSObject -Property @{
                        Check="Graph SDK Command"
                        Pass=$True
                    }
                } 
                else {
                    $CheckResults += New-Object -Type PSObject -Property @{
                        Check="Graph SDK Command"
                        Pass=$False
                    }
                }
            }
            # Remove client secret
            Remove-SOAAppSecretv2 -app $AzureADApp
        } 
        Else 
        {
            # AAD application does not exist
            $CheckResults += New-Object -Type PSObject -Property @{
                Check="AAD Application"
                Pass=$False
            }
        }

    }

    Write-Host "$(Get-Date) Detailed Output"

    If($ModuleCheck -eq $True) 
    {

        Write-Host "$(Get-Date) Installed Modules" -ForegroundColor Green
        if ($RemoveMultipleModuleVersions) {
            $Modules_OK | Format-Table Module,InstalledVersion,GalleryVersion,Multiple,NewerAvailable
        }
        else {
            $Modules_OK | Format-Table Module,InstalledVersion,GalleryVersion,NewerAvailable
        }
        
        If($Modules_Error.Count -gt 0) 
        {
            Write-Host "$(Get-Date) Modules with errors" -ForegroundColor Red
            if ($RemoveMultipleModuleVersions) {
                $Modules_Error | Format-Table Module,InstalledVersion,GalleryVersion,Conflict,Multiple,NewerAvailable
            }
            else {
                $Modules_Error | Format-Table Module,InstalledVersion,GalleryVersion,Conflict,NewerAvailable
            }

            $CheckResults += New-Object -TypeName PSObject -Property @{
                Check="Module Installation"
                Pass=$False
            }

        } 
        Else 
        {
            $CheckResults += New-Object -TypeName PSObject -Property @{
                Check="Module Installation"
                Pass=$True
            }
        }

    }

    If($ConnectCheck -eq $True) 
    {

        Write-Host "$(Get-Date) Connections" -ForegroundColor Green
        $Connections_OK | Format-Table Name,Connected,TestCommand
        
        If($Connections_Error.Count -gt 0) {
            Write-Host "$(Get-Date) Connections with errors" -ForegroundColor Red
            $Connections_Error | Format-Table Name,Connected,TestCommand
            $CheckResults += New-Object -Type PSObject -Property @{
                Check="Module Connections"
                Pass=$False
            }
        } Else {
            $CheckResults += New-Object -Type PSObject -Property @{
                Check="Module Connections"
                Pass=$True
            }
        }

    }

    If($AzureADAppCheck -eq $True) {

        Write-Host "$(Get-Date) Azure AD app checks" -ForegroundColor Green

    }

    Write-Host "$(Get-Date) Summary of Checks"

    $CheckResults | Format-Table Check,Pass

    $SOAModule = Get-Module SOA
    if ($SOAModule) {
        $version = $SOAModule.Version.ToString()
    }
    
    New-Object -TypeName PSObject -Property @{
        Date=(Get-Date).DateTime
        Version=$version
        Results=$CheckResults
        ModulesOK=$Modules_OK
        ModulesError=$Modules_Error
        ConnectionsOK=$Connections_OK
        ConnectionsError=$Connections_Error
    } | ConvertTo-Json | Out-File SOA-PreCheck.json

    Write-Host "$(Get-Date) Output saved to SOA-PreCheck.json which should be sent to the engineer who will be performing the assessment."
    $CurrentDir = Get-Location 
    Write-Host "$(Get-Date) SOA-PreCheck.json is located in: " -NoNewline
    Write-Host "$CurrentDir" -ForegroundColor Yellow
    Write-Host ""

    While($True) {
        $rhInput = Read-Host "Type 'yes' when you have sent the SOA-PreCheck.json file to the engineer who will be performing the assessment."
        if($rhInput -eq "yes") {
            break;
        }
    }

   Exit-Script
}<|MERGE_RESOLUTION|>--- conflicted
+++ resolved
@@ -2086,23 +2086,6 @@
             Start-Sleep 10
 
             # Reconnect with Application permissions
-<<<<<<< HEAD
-            If ($UseNewSDK){
-                Disconnect-MgGraph | Out-Null
-                $SSCred = $clientsecret | ConvertTo-SecureString -AsPlainText -Force
-                $GraphCred = New-Object -TypeName System.Management.Automation.PSCredential -ArgumentList ($AzureADApp.AppId), $SSCred
-                $ConnCount = 0
-                Do {
-                    Try {
-                        $ConnCount++
-                        Write-Verbose "$(Get-Date) Graph connection attempt #$ConnCount"
-                        Connect-MgGraph -TenantId $tenantdomain -ClientSecretCredential $GraphCred -Environment $cloud -ContextScope "Process" -ErrorAction Stop | Out-Null
-                    } Catch {
-                        Start-Sleep 5
-                    }
-                } Until ($null -ne (Get-MgContext))
-            }
-=======
             Disconnect-MgGraph | Out-Null
             $SSCred = $clientsecret | ConvertTo-SecureString -AsPlainText -Force
             $GraphCred = New-Object -TypeName System.Management.Automation.PSCredential -ArgumentList ($AzureADApp.AppId), $SSCred
@@ -2116,7 +2099,6 @@
                     Start-Sleep 5
                 }
             } Until ($null -ne (Get-MgContext))
->>>>>>> 71969ef1
 
             $AppTest = Test-SOAApplication -App $AzureADApp -Secret $clientsecret -TenantDomain $tenantdomain -O365EnvironmentName $O365EnvironmentName -WriteHost
                 
